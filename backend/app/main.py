--- conflicted
+++ resolved
@@ -1,25 +1,6 @@
 from config import settings
 from endpoints.crocodile_api import router
 from fastapi import FastAPI
-<<<<<<< HEAD
-from fastapi.middleware.cors import CORSMiddleware
-
-app = FastAPI(title=settings.FASTAPI_APP_NAME, debug=settings.DEBUG)
-
-# Configure CORS
-origins = [
-    "http://localhost:3000",  # Frontend application
-    "http://127.0.0.1:3000",
-    # Add other origins as needed
-]
-
-app.add_middleware(
-    CORSMiddleware,
-    allow_origins=origins,
-    allow_credentials=True,
-    allow_methods=["*"],
-    allow_headers=["*"],
-=======
 from fastapi.middleware.cors import CORSMiddleware  # Import CORS middleware
 
 app = FastAPI(title=settings.FASTAPI_APP_NAME, debug=settings.DEBUG)
@@ -31,7 +12,6 @@
     allow_credentials=True,
     allow_methods=["*"],  # Allows all methods
     allow_headers=["*"],  # Allows all headers
->>>>>>> fc289cb5
 )
 
 # Include the crocodile router
