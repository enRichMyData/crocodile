--- conflicted
+++ resolved
@@ -75,18 +75,14 @@
         db_name: str,
         timing_collection_name: str = "timing_trace",
         error_log_collection_name: str = "error_log",
-        table_trace_collection_name: str = "table_trace"
+        table_trace_collection_name: str = "table_trace",
     ) -> None:
         self.mongo_uri: str = mongo_uri
         self.db_name: str = db_name
         self.timing_collection_name: str = timing_collection_name
         self.error_log_collection_name: str = error_log_collection_name
         self.table_trace_collection_name = table_trace_collection_name
-<<<<<<< HEAD
-      
-=======
-
->>>>>>> cefeba0b
+
     def get_db(self) -> Database:
         client: MongoClient = MongoConnectionManager.get_client(self.mongo_uri)
         return client[self.db_name]
@@ -262,11 +258,7 @@
 
     def log_processing_speed(self, dataset_name: str, table_name: str) -> None:
         db: Database = self.get_db()
-<<<<<<< HEAD
-        table_trace_collection: Collection = db[self.table_trace_collection_name]  
-=======
         table_trace_collection: Collection = db[self.table_trace_collection_name]  # type: ignore
->>>>>>> cefeba0b
         trace: Optional[Dict[str, Any]] = table_trace_collection.find_one(
             {"dataset_name": dataset_name, "table_name": table_name}
         )
