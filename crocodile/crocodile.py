import asyncio
import multiprocessing as mp
import os
import uuid
from pathlib import Path
from typing import List, Optional

import pandas as pd
from column_classifier import ColumnClassifier

from crocodile.feature import Feature
from crocodile.fetchers import BowFetcher, CandidateFetcher
from crocodile.ml import MLWorker
from crocodile.mongo import MongoCache, MongoConnectionManager, MongoWrapper
from crocodile.processors import RowBatchProcessor
from crocodile.trace import TraceWorker
from crocodile.typing import ColType


class Crocodile:
    """
    Crocodile entity linking system with hidden MongoDB configuration.
    """
<<<<<<< HEAD
    _DEFAULT_MONGO_URI = "mongodb://mongodb:27017/"  # Change this to a class-level default
=======

    _DEFAULT_mongo_uri = "mongodb://mongodb:27017/"  # Change this to a class-level default
>>>>>>> cefeba0b
    _DB_NAME = "crocodile_db"
    _TABLE_TRACE_COLLECTION = "table_trace"
    _DATASET_TRACE_COLLECTION = "dataset_trace"
    _INPUT_COLLECTION = "input_data"
    _TRAINING_COLLECTION = "training_data"
    _ERROR_LOG_COLLECTION = "error_logs"
    _TIMING_COLLECTION = "timing_trace"
    _CACHE_COLLECTION = "candidate_cache"
    _BOW_CACHE_COLLECTION = "bow_cache"

    def __init__(
        self,
<<<<<<< HEAD
        mongo_uri: Optional[str] = None,  # Allow passing the MongoDB URI
=======
        input_csv: str | Path,
        dataset_name: str = None,
        table_name: str = None,
        columns_type: ColType | None = None,
>>>>>>> cefeba0b
        max_workers: Optional[int] = None,
        max_candidates: int = 5,
        max_training_candidates: int = 10,
        entity_retrieval_endpoint: Optional[str] = None,
        entity_retrieval_token: Optional[str] = None,
        selected_features: Optional[List[str]] = None,
        candidate_retrieval_limit: int = 16,
        model_path: Optional[str] = None,
        batch_size: int = 1024,
        ml_ranking_workers: int = 2,
        top_n_for_type_freq: int = 3,
        **kwargs,
    ) -> None:
<<<<<<< HEAD
        # Use the provided mongo_uri or fallback to the default
        self._MONGO_URI = mongo_uri or self._DEFAULT_MONGO_URI
=======
        self.input_csv = input_csv
        if dataset_name is None:
            dataset_name = uuid.uuid4().hex
        if table_name is None:
            table_name = os.path.basename(self.input_csv).split(".")[0]
        self.dataset_name = dataset_name
        self.table_name = table_name
        self.columns_type = columns_type
        # Use the provided mongo_uri or fallback to the default
>>>>>>> cefeba0b
        self.max_workers = max_workers or mp.cpu_count()
        self.max_candidates = max_candidates
        self.max_training_candidates = max_training_candidates
        self.entity_retrieval_endpoint = entity_retrieval_endpoint
        self.entity_retrieval_token = entity_retrieval_token
        self.candidate_retrieval_limit = candidate_retrieval_limit
        self.model_path = model_path
        self.batch_size = batch_size
        self.ml_ranking_workers = ml_ranking_workers
        self.top_n_for_type_freq = top_n_for_type_freq
        self.max_bow_batch_size = kwargs.pop("max_bow_batch_size", 128)
        self.entity_bow_endpoint = kwargs.pop("entity_bow_endpoint", None)
        self._mongo_uri = kwargs.pop("mongo_uri", None) or self._DEFAULT_mongo_uri
        self.mongo_wrapper = MongoWrapper(
<<<<<<< HEAD
            self._MONGO_URI, self._DB_NAME, self._TIMING_COLLECTION, self._ERROR_LOG_COLLECTION
=======
            self._mongo_uri, self._DB_NAME, self._TIMING_COLLECTION, self._ERROR_LOG_COLLECTION
>>>>>>> cefeba0b
        )
        self.feature = Feature(selected_features)

        # Instantiate our helper objects
        self._candidate_fetcher = CandidateFetcher(self)
        self._bow_fetcher = BowFetcher(self)
        self._row_processor = RowBatchProcessor(self)

        # Create indexes
        self.mongo_wrapper.create_indexes()

    def get_db(self):
        """Get MongoDB database connection for current process"""
<<<<<<< HEAD
        client = MongoConnectionManager.get_client(self._MONGO_URI)
=======
        client = MongoConnectionManager.get_client(self._mongo_uri)
>>>>>>> cefeba0b
        return client[self._DB_NAME]

    def close_mongo_connection(self):
        """Cleanup when instance is destroyed"""
        try:
            MongoConnectionManager.close_connection()
        except Exception:
            pass

    def get_candidate_cache(self):
        db = self.get_db()
        return MongoCache(db, self._CACHE_COLLECTION)

    def get_bow_cache(self):
        db = self.get_db()
        return MongoCache(db, self._BOW_CACHE_COLLECTION)

    def fetch_candidates_batch(self, entities, row_texts, fuzzies, qids):
        return asyncio.run(
            self._candidate_fetcher.fetch_candidates_batch_async(
                entities, row_texts, fuzzies, qids
            )
        )

    def fetch_bow_vectors_batch(self, row_hash, row_text, qids):
        async def runner():
            return await self._bow_fetcher.fetch_bow_vectors_batch_async(row_hash, row_text, qids)
        return asyncio.run(runner())

    def process_rows_batch(self, docs, dataset_name, table_name):
        self._row_processor.process_rows_batch(docs, dataset_name, table_name)

<<<<<<< HEAD
    def claim_todo_batch(self, input_collection, batch_size=10):
=======
    def claim_todo_batch(self, input_collection, batch_size=16):
>>>>>>> cefeba0b
        docs = []
        for _ in range(batch_size):
            doc = input_collection.find_one_and_update(
                {"status": "TODO"}, {"$set": {"status": "DOING"}}
            )
            if doc is None:
                break
            docs.append(doc)
        return docs

    def worker(self):
        db = self.get_db()
        input_collection = db[self._INPUT_COLLECTION]

        while True:
            todo_docs = self.claim_todo_batch(input_collection)
            if not todo_docs:
                print("No more tasks to process.")
                break

            tasks_by_table = {}
            for doc in todo_docs:
                dataset_name = doc["dataset_name"]
                table_name = doc["table_name"]
                tasks_by_table.setdefault((dataset_name, table_name), []).append(doc)

            for (dataset_name, table_name), docs in tasks_by_table.items():
                self.process_rows_batch(docs, dataset_name, table_name)

    def onboard_data(
        self,
        dataset_name: str = None,
        table_name: str = None,
        columns_type: ColType | None = None,
    ):
        df = pd.read_csv(self.input_csv)

        if columns_type is None:
            classifier = ColumnClassifier(model_type="fast")
            classification_results = classifier.classify_multiple_tables([df])
            table_classification = classification_results[0].get("table_1", {})

            # We'll create two dictionaries: one for NE (Named Entity) columns and
            # one for LIT (Literal) columns.
            ne_cols = {}
            lit_cols = {}
            ignored_cols = []

            # Define which classification types should be considered as NE.
            NE_classifications = {"PERSON", "OTHER", "ORGANIZATION", "LOCATION"}

            # Iterate over the DataFrame columns by order so that
            # we use the column's index (as a string)
            for idx, col in enumerate(df.columns):
                # Get the classification result for this column.
                # If the classifier didn't return a result for a column, we default to "UNKNOWN".
                col_result = table_classification.get(col, {})
                classification = col_result.get("classification", "UNKNOWN")

                if classification in NE_classifications:
                    ne_cols[str(idx)] = classification
                else:
                    lit_cols[str(idx)] = classification
        else:
            ne_cols = columns_type.get("NE", {})
            lit_cols = columns_type.get("LIT", {})
            ignored_cols = columns_type.get("IGNORED", [])
        all_recognized_cols = set(ne_cols.keys()) | set(lit_cols.keys())
        all_cols = set([str(i) for i in range(len(df.columns))])
        if len(all_recognized_cols) != len(all_cols):
            ignored_cols.extend(list(all_cols - all_recognized_cols))
        ignored_cols = list(set(ignored_cols))
        context_cols = list(set([str(i) for i in range(len(df.columns))]) - set(ignored_cols))

        db = self.get_db()
        input_collection = db["input_data"]
        table_trace_collection = db["table_trace"]
        dataset_trace_collection = db["dataset_trace"]

        table_trace_collection.insert_one(
            {
                "dataset_name": dataset_name,
                "table_name": table_name,
                "header": list(df.columns),  # Store the header (column names)
                "total_rows": len(df),
                "processed_rows": 0,
                "status": "PENDING",
                "classified_columns": {"NE": ne_cols, "LIT": lit_cols, "IGNORED": ignored_cols},
            }
        )

        # Onboard data (values only, no headers) along with the classification metadata
        for index, row in df.iterrows():
            document = {
                "dataset_name": dataset_name,
                "table_name": table_name,
                "row_id": index,
                "data": row.tolist(),  # Store row values as a list
                "classified_columns": {"NE": ne_cols, "LIT": lit_cols, "IGNORED": ignored_cols},
                "context_columns": context_cols,  # Context columns (by index)
                "correct_qids": {},  # Empty as ground truth is not available
                "status": "TODO",
            }
            input_collection.insert_one(document)

        # Initialize dataset-level trace (if not done earlier)
        dataset_trace_collection.update_one(
            {"dataset_name": dataset_name},
            {
                "$setOnInsert": {
                    "total_tables": 1,
                    "processed_tables": 0,
                    "total_rows": len(df),
                    "processed_rows": 0,
                    "status": "PENDING",
                }
            },
            upsert=True,
        )

        print(
            f"Data onboarded successfully for dataset '{dataset_name}' and table '{table_name}'."
        )

    def run(self):
        self.onboard_data(self.dataset_name, self.table_name, columns_type=self.columns_type)

        db = self.get_db()
        input_collection = db[self._INPUT_COLLECTION]

        total_rows = self.mongo_wrapper.count_documents(input_collection, {"status": "TODO"})
        if total_rows == 0:
            print("No more tasks to process.")
        else:
            print(f"Found {total_rows} tasks to process.")

        processes = []
        for _ in range(self.max_workers):
            p = mp.Process(target=self.worker)
            p.start()
            processes.append(p)

        for _ in range(self.ml_ranking_workers):
            p = MLWorker(
<<<<<<< HEAD
                db_uri=self._MONGO_URI,
=======
                db_uri=self._mongo_uri,
>>>>>>> cefeba0b
                db_name=self._DB_NAME,
                table_trace_collection_name=self._TABLE_TRACE_COLLECTION,
                training_collection_name=self._TRAINING_COLLECTION,
                timing_collection_name=self._TIMING_COLLECTION,
                error_log_collection_name=self._ERROR_LOG_COLLECTION,
                input_collection=self._INPUT_COLLECTION,
                model_path=self.model_path,
                batch_size=self.batch_size,
                max_candidates=self.max_candidates,
                top_n_for_type_freq=self.top_n_for_type_freq,
                features=self.feature.selected_features,
            )
            p.start()
            processes.append(p)

        trace_work = TraceWorker(
<<<<<<< HEAD
            self._MONGO_URI,
=======
            self._mongo_uri,
>>>>>>> cefeba0b
            self._DB_NAME,
            self._INPUT_COLLECTION,
            self._DATASET_TRACE_COLLECTION,
            self._TABLE_TRACE_COLLECTION,
            self._TIMING_COLLECTION,
        )
        trace_work.start()
        processes.append(trace_work)

        for p in processes:
            p.join()

        self.close_mongo_connection()
        print("All tasks have been processed.")<|MERGE_RESOLUTION|>--- conflicted
+++ resolved
@@ -21,12 +21,8 @@
     """
     Crocodile entity linking system with hidden MongoDB configuration.
     """
-<<<<<<< HEAD
+
     _DEFAULT_MONGO_URI = "mongodb://mongodb:27017/"  # Change this to a class-level default
-=======
-
-    _DEFAULT_mongo_uri = "mongodb://mongodb:27017/"  # Change this to a class-level default
->>>>>>> cefeba0b
     _DB_NAME = "crocodile_db"
     _TABLE_TRACE_COLLECTION = "table_trace"
     _DATASET_TRACE_COLLECTION = "dataset_trace"
@@ -39,14 +35,10 @@
 
     def __init__(
         self,
-<<<<<<< HEAD
-        mongo_uri: Optional[str] = None,  # Allow passing the MongoDB URI
-=======
         input_csv: str | Path,
         dataset_name: str = None,
         table_name: str = None,
         columns_type: ColType | None = None,
->>>>>>> cefeba0b
         max_workers: Optional[int] = None,
         max_candidates: int = 5,
         max_training_candidates: int = 10,
@@ -60,10 +52,6 @@
         top_n_for_type_freq: int = 3,
         **kwargs,
     ) -> None:
-<<<<<<< HEAD
-        # Use the provided mongo_uri or fallback to the default
-        self._MONGO_URI = mongo_uri or self._DEFAULT_MONGO_URI
-=======
         self.input_csv = input_csv
         if dataset_name is None:
             dataset_name = uuid.uuid4().hex
@@ -73,7 +61,6 @@
         self.table_name = table_name
         self.columns_type = columns_type
         # Use the provided mongo_uri or fallback to the default
->>>>>>> cefeba0b
         self.max_workers = max_workers or mp.cpu_count()
         self.max_candidates = max_candidates
         self.max_training_candidates = max_training_candidates
@@ -86,13 +73,9 @@
         self.top_n_for_type_freq = top_n_for_type_freq
         self.max_bow_batch_size = kwargs.pop("max_bow_batch_size", 128)
         self.entity_bow_endpoint = kwargs.pop("entity_bow_endpoint", None)
-        self._mongo_uri = kwargs.pop("mongo_uri", None) or self._DEFAULT_mongo_uri
+        self._mongo_uri = kwargs.pop("mongo_uri", None) or self._DEFAULT_MONGO_URI
         self.mongo_wrapper = MongoWrapper(
-<<<<<<< HEAD
-            self._MONGO_URI, self._DB_NAME, self._TIMING_COLLECTION, self._ERROR_LOG_COLLECTION
-=======
             self._mongo_uri, self._DB_NAME, self._TIMING_COLLECTION, self._ERROR_LOG_COLLECTION
->>>>>>> cefeba0b
         )
         self.feature = Feature(selected_features)
 
@@ -106,11 +89,7 @@
 
     def get_db(self):
         """Get MongoDB database connection for current process"""
-<<<<<<< HEAD
-        client = MongoConnectionManager.get_client(self._MONGO_URI)
-=======
         client = MongoConnectionManager.get_client(self._mongo_uri)
->>>>>>> cefeba0b
         return client[self._DB_NAME]
 
     def close_mongo_connection(self):
@@ -138,16 +117,13 @@
     def fetch_bow_vectors_batch(self, row_hash, row_text, qids):
         async def runner():
             return await self._bow_fetcher.fetch_bow_vectors_batch_async(row_hash, row_text, qids)
+
         return asyncio.run(runner())
 
     def process_rows_batch(self, docs, dataset_name, table_name):
         self._row_processor.process_rows_batch(docs, dataset_name, table_name)
 
-<<<<<<< HEAD
-    def claim_todo_batch(self, input_collection, batch_size=10):
-=======
     def claim_todo_batch(self, input_collection, batch_size=16):
->>>>>>> cefeba0b
         docs = []
         for _ in range(batch_size):
             doc = input_collection.find_one_and_update(
@@ -292,11 +268,7 @@
 
         for _ in range(self.ml_ranking_workers):
             p = MLWorker(
-<<<<<<< HEAD
-                db_uri=self._MONGO_URI,
-=======
                 db_uri=self._mongo_uri,
->>>>>>> cefeba0b
                 db_name=self._DB_NAME,
                 table_trace_collection_name=self._TABLE_TRACE_COLLECTION,
                 training_collection_name=self._TRAINING_COLLECTION,
@@ -313,11 +285,7 @@
             processes.append(p)
 
         trace_work = TraceWorker(
-<<<<<<< HEAD
-            self._MONGO_URI,
-=======
             self._mongo_uri,
->>>>>>> cefeba0b
             self._DB_NAME,
             self._INPUT_COLLECTION,
             self._DATASET_TRACE_COLLECTION,
