import time
import asyncio
import aiohttp
from pymongo import MongoClient
import multiprocessing as mp
import traceback
from datetime import datetime
from urllib.parse import quote
import nltk
import warnings
import absl.logging
import pandas as pd
import hashlib
from collections import defaultdict, Counter
import numpy as np
from typing import Dict
from threading import Lock
import os

MY_TIMEOUT = aiohttp.ClientTimeout(
    total=30,        # Total time for the request
    connect=5,       # Time to connect to the server
    sock_connect=5,  # Time to wait for a free socket
    sock_read=25     # Time to read response
)

# Suppress certain Keras/TensorFlow warnings
warnings.filterwarnings("ignore", category=UserWarning, message="Do not pass an `input_shape`.*")
warnings.filterwarnings("ignore", category=UserWarning, message="Compiled the loaded model, but the compiled metrics.*")
warnings.filterwarnings("ignore", category=UserWarning, message="Error in loading the saved optimizer state.*")

# Set logging levels
#tf.get_logger().setLevel('ERROR')
absl.logging.set_verbosity(absl.logging.ERROR)

# NLTK setup
nltk.download('punkt', quiet=True)
nltk.download('stopwords', quiet=True)
from nltk.corpus import stopwords
from nltk.tokenize import word_tokenize

stop_words = set(stopwords.words('english'))

class MongoCache:
    """MongoDB-based cache for storing key-value pairs."""
    def __init__(self, db, collection_name):
        self.collection = db[collection_name]
        self.collection.create_index('key', unique=True)

    def get(self, key):
        result = self.collection.find_one({'key': key})
        if result:
            return result['value']
        return None

    def put(self, key, value):
        self.collection.update_one({'key': key}, {'$set': {'value': value}}, upsert=True)


import time
from datetime import datetime


class TraceThread(mp.Process):
    def __init__(self, mongo_uri, db_name, input_collection_name, dataset_trace_collection_name, table_trace_collection_name, timing_collection_name):
        """
        Thread responsible for tracking dataset/table progress:
          1) Marks the first PENDING dataset as IN_PROGRESS.
          2) Continuously checks row counts (TODO, DOING, DONE).
          3) Updates both dataset_trace_collection and table_trace_collection with progress.
          4) Marks dataset/table as DONE/COMPLETED when no more TODO or DOING rows remain.
        
        :param input_collection: MongoDB collection that stores individual rows
                                 with fields like: { "dataset_name", "table_name", "status" }
        :param dataset_trace_collection: MongoDB collection storing dataset-level info
        :param table_trace_collection: MongoDB collection storing table-level info
        :param timing_collection: MongoDB collection for logging operation timings
        """
        super().__init__()
        self.mongo_uri = mongo_uri
        self.db_name = db_name
        self.input_collection_name = input_collection_name
        self.dataset_trace_collection_name = dataset_trace_collection_name
        self.table_trace_collection_name = table_trace_collection_name
        self.timing_collection_name = timing_collection_name

        # Fetch the first dataset to process (status=PENDING)
        self.dataset_name = self.get_next_dataset()
       
    def get_db(self):
        """Get MongoDB database connection for current process"""
        client = MongoConnectionManager.get_client(self.mongo_uri)
        return client[self.db_name]

    def time_mongo_operation(self, operation_name, query_function, *args, **kwargs):
        """
        Wraps a MongoDB operation with timing-logging functionality.
        Logs the start/end times and duration to timing_collection.
        """
        start_time = time.time()
        db = self.get_db()
        timing_collection = db[self.timing_collection_name]

        try:
            result = query_function(*args, **kwargs)
        except Exception as e:
            end_time = time.time()
            timing_collection.insert_one({
                "operation_name": operation_name,
                "start_time": datetime.fromtimestamp(start_time),
                "end_time": datetime.fromtimestamp(end_time),
                "duration_seconds": round(end_time - start_time, 4),
                "args": str(args),
                "kwargs": str(kwargs),
                "error": str(e),
                "status": "FAILED",
            })
            raise
     
        end_time = time.time()
        timing_collection.insert_one({
            "operation_name": operation_name,
            "start_time": datetime.fromtimestamp(start_time),
            "end_time": datetime.fromtimestamp(end_time),
            "duration_seconds": round(end_time - start_time, 4),
            "args": str(args),
            "kwargs": str(kwargs),
            "status": "SUCCESS",
        })
        return result

    def get_next_dataset(self):
        """
        Fetches the next dataset with status=PENDING and marks it as IN_PROGRESS.
        Returns the dataset_name or None if no dataset is found.
        """
        db = self.get_db()
        dataset_trace_collection = db[self.dataset_trace_collection_name]
        doc_dataset = self.time_mongo_operation(
            "find_next_dataset",
            dataset_trace_collection.find_one,
            {"status": "PENDING"}
        )
        if not doc_dataset:
            return None

        dataset_name = doc_dataset.get("dataset_name")
        if not dataset_name:
            return None

        # Mark the dataset as IN_PROGRESS and set start_time
        self.time_mongo_operation(
            "update_dataset_status_to_in_progress",
            dataset_trace_collection.update_one,
            {"dataset_name": dataset_name},
            {
                "$set": {
                    "status": "IN_PROGRESS",
                    "start_time": datetime.now()
                }
            }
        )
        return dataset_name

    def run(self):
        """
        Main loop of the thread: processes the current dataset, then fetches the next one.
        """
        while self.dataset_name:
            # Process the current dataset until it's DONE
            self.process_current_dataset()

            # Attempt to fetch the next dataset
            next_dataset = self.get_next_dataset()
            if next_dataset:
                self.dataset_name = next_dataset
            else:
                # No more datasets found
                break
    
    def process_current_dataset(self):
        """
        Monitors and updates BOTH dataset-level and table-level progress until all rows are DONE.
        Once no more TODO/DOING rows remain, marks the dataset as DONE.
        """
        db = self.get_db()
        input_collection = db[self.input_collection_name]
        dataset_trace_collection = db[self.dataset_trace_collection_name]
        table_trace_collection = db[self.table_trace_collection_name]
        while True:
            # -----------------------------------------------------------
            # 1) DATASET-LEVEL AGGREGATION
            # -----------------------------------------------------------
            dataset_counts_pipeline = [
                {"$match": {"dataset_name": self.dataset_name}},
                {"$group": {"_id": "$status", "count": {"$sum": 1}}}
            ]
            
            dataset_counts = self.time_mongo_operation(
                "aggregate_dataset_counts",
                input_collection.aggregate,
                dataset_counts_pipeline
            )
            dataset_counts_dict = {doc["_id"]: doc["count"] for doc in dataset_counts}
            total_todo_dataset = dataset_counts_dict.get("TODO", 0)
            total_doing_dataset = dataset_counts_dict.get("DOING", 0)
            total_done_dataset = dataset_counts_dict.get("DONE", 0)

            # Fetch dataset trace
            dataset_trace = self.time_mongo_operation(
                "find_dataset_trace",
                dataset_trace_collection.find_one,
                {"dataset_name": self.dataset_name}
            )
            if not dataset_trace:
                # Dataset record no longer exists; break out
                break
            

            # If total_rows is not set, count them once and store
            total_rows_dataset = dataset_trace.get("total_rows", None)
            if total_rows_dataset is None:
                total_rows_dataset = self.time_mongo_operation(
                    "count_total_rows_dataset",
                    input_collection.count_documents,
                    {"dataset_name": self.dataset_name}
                )
                self.time_mongo_operation(
                    "update_total_rows_dataset",
                    dataset_trace_collection.update_one,
                    {"dataset_name": self.dataset_name},
                    {"$set": {"total_rows": total_rows_dataset}}
                )

            # Compute dataset-level progress stats
            dataset_start_time = dataset_trace.get("start_time", datetime.now())
            dataset_time_passed = (datetime.now() - dataset_start_time).total_seconds()
            dataset_processed_rows = total_done_dataset
            dataset_rows_per_second = (
                dataset_processed_rows / dataset_time_passed if dataset_time_passed > 0 else 0.0
            )
            dataset_completion_percentage = (
                (dataset_processed_rows / total_rows_dataset) * 100 if total_rows_dataset > 0 else 0.0
            )

            # Update dataset trace with current progress
            self.time_mongo_operation(
                "update_dataset_trace_progress",
                dataset_trace_collection.update_one,
                {"dataset_name": self.dataset_name},
                {
                    "$set": {
                        "status_counts": {
                            "TODO": total_todo_dataset,
                            "DOING": total_doing_dataset,
                            "DONE": total_done_dataset
                        },
                        "processed_rows": dataset_processed_rows,
                        "time_passed_seconds": round(dataset_time_passed, 2),
                        "rows_per_second": round(dataset_rows_per_second, 2),
                        "completion_percentage": round(dataset_completion_percentage, 2)
                    }
                }
            )

            # -----------------------------------------------------------
            # 2) TABLE-LEVEL: Only process tables not yet COMPLETED
            # -----------------------------------------------------------
            # First fetch all table_traces in the current dataset that are not "COMPLETED"
            non_completed_tables = self.time_mongo_operation(
                "find_non_completed_tables",
                table_trace_collection.find,
                {
                    "dataset_name": self.dataset_name,
                    "status": {"$ne": "COMPLETED"}
                }
            )

            # For each table that's not COMPLETED, get row counts by status
            for table_doc in non_completed_tables:
                table_name = table_doc["table_name"]
                tbl_status = table_doc.get("status", "PENDING")
                tbl_start_time = table_doc.get("start_time")

                # Aggregate row counts just for this table
                table_counts_pipeline = [
                    {
                        "$match": {
                            "dataset_name": self.dataset_name,
                            "table_name": table_name
                        }
                    },
                    {
                        "$group": {
                            "_id": "$status",
                            "count": {"$sum": 1}
                        }
                    }
                ]
                result = self.time_mongo_operation(
                    "aggregate_table_counts",
                    input_collection.aggregate,
                    table_counts_pipeline
                )

                # Convert to dict
                counts_dict = {doc["_id"]: doc["count"] for doc in result}
                total_todo = counts_dict.get("TODO", 0)
                total_doing = counts_dict.get("DOING", 0)
                total_done = counts_dict.get("DONE", 0)

                # If 'total_rows' not set in the table trace, fetch and store it
                table_total_rows = table_doc.get("total_rows")
                if table_total_rows is None:
                    table_total_rows = total_todo + total_doing + total_done
                    # Alternatively, you could do a count_documents if you want absolute accuracy
                    # table_total_rows = self.time_mongo_operation(
                    #     "count_rows_for_table",
                    #     self.input_collection.count_documents,
                    #     {"dataset_name": self.dataset_name, "table_name": table_name}
                    # )
                    self.time_mongo_operation(
                        "update_table_total_rows",
                        table_trace_collection.update_one,
                        {
                            "dataset_name": self.dataset_name,
                            "table_name": table_name
                        },
                        {"$set": {"total_rows": table_total_rows}}
                    )
                else:
                    # Use the doc's existing total_rows
                    pass

                # If table is PENDING but we have DOING or DONE, mark it IN_PROGRESS
                if tbl_status == "PENDING" and (total_doing > 0 or total_done > 0):
                    tbl_status = "IN_PROGRESS"
                    tbl_start_time = datetime.now()
                    self.time_mongo_operation(
                        "update_table_status_in_progress",
                        table_trace_collection.update_one,
                        {
                            "dataset_name": self.dataset_name,
                            "table_name": table_name
                        },
                        {
                            "$set": {
                                "status": "IN_PROGRESS",
                                "start_time": tbl_start_time
                            }
                        }
                    )

                # Calculate table-based stats
                if tbl_start_time:
                    table_time_passed = (datetime.now() - tbl_start_time).total_seconds()
                else:
                    table_time_passed = 0.0

                processed_rows = total_done
                rows_per_second = processed_rows / table_time_passed if table_time_passed > 0 else 0.0
                completion_percentage = (
                    (processed_rows / table_total_rows) * 100
                    if table_total_rows and table_total_rows > 0 else 0.0
                )

                # Update table trace
                self.time_mongo_operation(
                    "update_table_trace_progress",
                    table_trace_collection.update_one,
                    {
                        "dataset_name": self.dataset_name,
                        "table_name": table_name
                    },
                    {
                        "$set": {
                            "status_counts": {
                                "TODO": total_todo,
                                "DOING": total_doing,
                                "DONE": total_done
                            },
                            "processed_rows": processed_rows,
                            "time_passed_seconds": round(table_time_passed, 2),
                            "rows_per_second": round(rows_per_second, 2),
                            "completion_percentage": round(completion_percentage, 2)
                        }
                    }
                )

                # If this table has no TODO/DOING, it's completed
                if total_todo + total_doing == 0:
                    self.time_mongo_operation(
                        "update_table_status_completed",
                        table_trace_collection.update_one,
                        {
                            "dataset_name": self.dataset_name,
                            "table_name": table_name
                        },
                        {
                            "$set": {
                                "status": "COMPLETED",
                                "end_time": datetime.now()
                            }
                        }
                    )

            # -----------------------------------------------------------
            # 3) CHECK IF DATASET IS FULLY DONE
            # -----------------------------------------------------------
            if total_todo_dataset + total_doing_dataset == 0:
                # Mark dataset as DONE
                self.time_mongo_operation(
                    "update_dataset_status_done",
                    dataset_trace_collection.update_one,
                    {"dataset_name": self.dataset_name},
                    {
                        "$set": {
                            "status": "DONE",
                            "end_time": datetime.now()
                        }
                    }
                )
                break

    
class MongoConnectionManager:
    _instances: Dict[int, MongoClient] = {}
    _lock = Lock()
    
    @classmethod
    def get_client(cls, mongo_uri):
        pid = os.getpid()
        
        with cls._lock:
            if pid not in cls._instances:
                client = MongoClient(
                    mongo_uri,
                    maxPoolSize=100,
                    minPoolSize=8,
                    waitQueueTimeoutMS=30000,
                    retryWrites=True,
                    serverSelectionTimeoutMS=30000,
                    connectTimeoutMS=30000,
                    socketTimeoutMS=30000
                )
                cls._instances[pid] = client
            
            return cls._instances[pid]

    @classmethod
    def close_connection(cls, pid=None):
        if pid is None:
            pid = os.getpid()
            
        with cls._lock:
            if pid in cls._instances:
                cls._instances[pid].close()
                del cls._instances[pid]
    
    @classmethod
    def close_all_connections(cls):
        with cls._lock:
            for client in cls._instances.values():
                client.close()
            cls._instances.clear()

class Crocodile:
    def __init__(self, mongo_uri="mongodb://localhost:27017/",
                 db_name="crocodile_db",
                 table_trace_collection_name="table_trace",
                 dataset_trace_collection_name="dataset_trace",
                 input_collection="input_data",
                 training_collection_name="training_data",
                 error_log_collection_name="error_logs",
                 timing_collection_name="timing_trace",
                 cache_collection_name="candidate_cache",
                 bow_cache_collection_name="bow_cache",
                 max_workers=None, max_candidates=5, max_training_candidates=10,
                 entity_retrieval_endpoint=None, entity_bow_endpoint=None, entity_retrieval_token=None,
                 selected_features=None, candidate_retrieval_limit=100,
                 model_path=None,
                 batch_size=10000,
                 ml_ranking_workers=2,
                 top_n_for_type_freq=3,
                 max_bow_batch_size=100):

        self.mongo_uri = mongo_uri
        self.db_name = db_name
        self.input_collection = input_collection
        self.table_trace_collection_name = table_trace_collection_name
        self.dataset_trace_collection_name = dataset_trace_collection_name
        self.training_collection_name = training_collection_name
        self.error_log_collection_name = error_log_collection_name
        self.timing_collection_name = timing_collection_name
        self.cache_collection_name = cache_collection_name
        self.bow_cache_collection_name = bow_cache_collection_name
        self.max_workers = max_workers or mp.cpu_count()
        self.max_candidates = max_candidates
        self.max_training_candidates = max_training_candidates
        self.entity_retrieval_endpoint = entity_retrieval_endpoint
        self.entity_retrieval_token = entity_retrieval_token
        self.candidate_retrieval_limit = candidate_retrieval_limit
        self.selected_features = selected_features or [
            "ntoken_mention", "ntoken_entity", "length_mention", "length_entity",
            "popularity", "ed_score", "jaccard_score", "jaccardNgram_score", "desc", "descNgram",
            "bow_similarity", "kind", "NERtype", "column_NERtype",
            "typeFreq1", "typeFreq2", "typeFreq3", "typeFreq4", "typeFreq5"
        ]
        self.model_path = model_path
        self.entity_bow_endpoint = entity_bow_endpoint
        self.batch_size = batch_size
        self.ml_ranking_workers = ml_ranking_workers
        self.top_n_for_type_freq = top_n_for_type_freq
        self.MAX_BOW_BATCH_SIZE = max_bow_batch_size

    def get_db(self):
        """Get MongoDB database connection for current process"""
        client = MongoConnectionManager.get_client(self.mongo_uri)
        return client[self.db_name]

    def __del__(self):
        """Cleanup when instance is destroyed"""
        try:
            MongoConnectionManager.close_connection()
        except:
            pass

    def get_candidate_cache(self):
        db = self.get_db()
        return MongoCache(db, self.cache_collection_name)

    def get_bow_cache(self):
        db = self.get_db()
        return MongoCache(db, self.bow_cache_collection_name)

    def time_mongo_operation(self, operation_name, query_function, *args, **kwargs):
        start_time = time.time()
        db = self.get_db()
        timing_trace_collection = db[self.timing_collection_name]
        try:
            result = query_function(*args, **kwargs)
        except Exception as e:
            end_time = time.time()
            duration = end_time - start_time
            timing_trace_collection.insert_one({
                "operation_name": operation_name,
                "start_time": datetime.fromtimestamp(start_time),
                "end_time": datetime.fromtimestamp(end_time),
                "duration_seconds": duration,
                "args": str(args),
                "kwargs": str(kwargs),
                "error": str(e),
                "status": "FAILED",
            })
            raise
        else:
            end_time = time.time()
            duration = end_time - start_time
            timing_trace_collection.insert_one({
                "operation_name": operation_name,
                "start_time": datetime.fromtimestamp(start_time),
                "end_time": datetime.fromtimestamp(end_time),
                "duration_seconds": duration,
                "args": str(args),
                "kwargs": str(kwargs),
                "status": "SUCCESS",
            })
            return result

    def update_document(self, collection, query, update, upsert=False):
        operation_name = f"update_document:{collection.name}"
        return self.time_mongo_operation(operation_name, collection.update_one, query, update, upsert=upsert)

    def update_documents(self, collection, query, update, upsert=False):
        operation_name = f"update_documents:{collection.name}"
        return self.time_mongo_operation(operation_name, collection.update_many, query, update, upsert=upsert)

    def find_documents(self, collection, query, projection=None, limit=None):
        operation_name = f"find_documents:{collection.name}"
        def query_function(query, projection=None):
            cursor = collection.find(query, projection)
            if limit is not None:
                cursor = cursor.limit(limit)
            return list(cursor)
        return self.time_mongo_operation(operation_name, query_function, query, projection)

    def count_documents(self, collection, query):
        operation_name = f"count_documents:{collection.name}"
        return self.time_mongo_operation(operation_name, collection.count_documents, query)

    def find_one_document(self, collection, query, projection=None):
        operation_name = f"find_one_document:{collection.name}"
        return self.time_mongo_operation(operation_name, collection.find_one, query, projection=projection)

    def find_one_and_update(self, collection, query, update, return_document=False):
        operation_name = f"find_one_and_update:{collection.name}"
        return self.time_mongo_operation(operation_name, collection.find_one_and_update, query, update, return_document=return_document)

    def insert_one_document(self, collection, document):
        operation_name = f"insert_one_document:{collection.name}"
        return self.time_mongo_operation(operation_name, collection.insert_one, document)

    def insert_many_documents(self, collection, documents):
        operation_name = f"insert_many_documents:{collection.name}"
        return self.time_mongo_operation(operation_name, collection.insert_many, documents)

    def delete_documents(self, collection, query):
        operation_name = f"delete_documents:{collection.name}"
        return self.time_mongo_operation(operation_name, collection.delete_many, query)

    def log_time(self, operation_name, dataset_name, table_name, start_time, end_time, details=None):
        db = self.get_db()
        timing_collection = db[self.timing_collection_name]
        duration = end_time - start_time
        log_entry = {
            "operation_name": operation_name,
            "dataset_name": dataset_name,
            "table_name": table_name,
            "start_time": datetime.fromtimestamp(start_time),
            "end_time": datetime.fromtimestamp(end_time),
            "duration_seconds": duration,
        }
        if details:
            log_entry["details"] = details
        timing_collection.insert_one(log_entry)

    def log_to_db(self, level, message, trace=None, attempt=None):
        db = self.get_db()
        log_collection = db[self.error_log_collection_name]
        log_entry = {
            "timestamp": datetime.now(),
            "level": level,
            "message": message,
            "traceback": trace
        }
        if attempt is not None:
            log_entry["attempt"] = attempt
        log_collection.insert_one(log_entry)

    async def _fetch_candidates(self, entity_name, row_text, fuzzy, qid, session):
        db = self.get_db()
        timing_trace_collection = db[self.timing_collection_name]
        
        # Encode the entity_name to handle special characters
        encoded_entity_name = quote(entity_name)
        url = f"{self.entity_retrieval_endpoint}?name={encoded_entity_name}&limit={self.candidate_retrieval_limit}&fuzzy={fuzzy}&token={self.entity_retrieval_token}"
        
        if qid:
            url += f"&ids={qid}"
        backoff = 1

        # We'll attempt up to 5 times
        for attempts in range(5):
            start_time = time.time()
            try:
                async with session.get(url) as response:
                    response.raise_for_status()
                    candidates = await response.json()
                    row_tokens = set(self.tokenize_text(row_text))
                    fetched_candidates = self._process_candidates(candidates, entity_name, row_tokens)

                    # Ensure all QIDs are included by adding placeholders for missing ones
                    required_qids = qid.split() if qid else []
                    existing_qids = {c['id'] for c in fetched_candidates if c.get('id')}
                    missing_qids = set(required_qids) - existing_qids

                    for missing_qid in missing_qids:
                        fetched_candidates.append({
                            'id': missing_qid,  # Placeholder for missing QID
                            'name': None,
                            'description': None,
                            'features': None, # Explicitly set features to None
                            'is_placeholder': True  # Explicitly mark as placeholder
                        })

                    # Merge with existing cache if present
                    cache = self.get_candidate_cache()
                    cache_key = f"{entity_name}_{fuzzy}"
                    cached_result = cache.get(cache_key)

                    if cached_result:
                        # Use a dict keyed by QID to ensure uniqueness
                        all_candidates = {c['id']: c for c in cached_result if 'id' in c}
                        for c in fetched_candidates:
                            if c.get('id'):
                                all_candidates[c['id']] = c
                        merged_candidates = list(all_candidates.values())
                    else:
                        merged_candidates = fetched_candidates

                    # Update cache with merged results
                    cache.put(cache_key, merged_candidates)

                    # Log success
                    end_time = time.time()
                    timing_trace_collection.insert_one({
                        "operation_name": "_fetch_candidate",
                        "url": url,
                        "start_time": datetime.fromtimestamp(start_time),
                        "end_time": datetime.fromtimestamp(end_time),
                        "duration_seconds": end_time - start_time,
                        "status": "SUCCESS",
                        "attempt": attempts + 1,
                    })

                    return entity_name, merged_candidates
            except Exception as e:
                    end_time = time.time()
                    if attempts == 4:
                        # Log the error if all attempts failed
                        self.log_to_db("FETCH_CANDIDATES_ERROR", 
                                       f"Error fetching candidates for {entity_name}", 
                                       traceback.format_exc(), attempt=attempts + 1)
                    await asyncio.sleep(backoff)
                    backoff = min(backoff * 2, 16)

        # If all attempts fail, return empty
        return entity_name, []

    async def fetch_candidates_batch_async(self, entities, row_texts, fuzzies, qids):
        results = {}
        cache = self.get_candidate_cache()
        to_fetch = []

        # Decide which entities need to be fetched
        for entity_name, fuzzy, row_text, qid_str in zip(entities, fuzzies, row_texts, qids):
            cache_key = f"{entity_name}_{fuzzy}"
            cached_result = cache.get(cache_key)
            forced_qids = qid_str.split() if qid_str else []

            if cached_result is not None:
                if forced_qids:
                    # Check if all forced QIDs are already present
                    cached_qids = {c['id'] for c in cached_result if 'id' in c}
                    if all(q in cached_qids for q in forced_qids):
                        # All required QIDs are present, no fetch needed
                        results[entity_name] = cached_result
                    else:
                        # Forced QIDs not all present, must fetch
                        to_fetch.append((entity_name, fuzzy, row_text, qid_str))
                else:
                    # No forced QIDs, just use cached
                    results[entity_name] = cached_result
            else:
                # No cache entry, must fetch
                to_fetch.append((entity_name, fuzzy, row_text, qid_str))
        
        # If nothing to fetch, return what we have
        if not to_fetch:
            return self._remove_placeholders(results)

        # Fetch missing data
        async with aiohttp.ClientSession(timeout=MY_TIMEOUT, connector=aiohttp.TCPConnector(ssl=False, limit=10)) as session:
            tasks = []
            for (entity_name, fuzzy, row_text, qid_str) in to_fetch:
                tasks.append(self._fetch_candidates(entity_name, row_text, fuzzy, qid_str, session))
            done = await asyncio.gather(*tasks, return_exceptions=False)
            for entity_name, candidates in done:
                results[entity_name] = candidates

        return self._remove_placeholders(results)

    def _remove_placeholders(self, results):
        """Removes placeholder candidates from the results based on `is_placeholder` attribute."""
        for entity_name, candidates in results.items():
            results[entity_name] = [
                c for c in candidates if not c.get('is_placeholder', False)
            ]
        return results
    
    def fetch_candidates_batch(self, entities, row_texts, fuzzies, qids):
        return asyncio.run(self.fetch_candidates_batch_async(entities, row_texts, fuzzies, qids))

    async def _fetch_bow_for_multiple_qids(self, row_hash, row_text, qids, session):
        """
        Entry point for fetching BoW data for multiple QIDs in one row.
        This function:
          1) Splits QIDs into smaller batches;
          2) Fetches each batch sequentially (or you could parallelize);
          3) Merges results into a single dict;
          4) Returns bow_results (qid -> bow_info).
        """
        db = self.get_db()
        timing_trace_collection = db[self.timing_collection_name]
        bow_cache = self.get_bow_cache()

        # 1) Check which QIDs we actually need to fetch
        to_fetch = []
        bow_results = {}

        for qid in qids:
            cache_key = f"{row_hash}_{qid}"
            cached_result = bow_cache.get(cache_key)
            if cached_result is not None:
                bow_results[qid] = cached_result
            else:
                to_fetch.append(qid)

        # If everything is cached, no need to query
        if len(to_fetch) == 0:
            return bow_results

        # 2) Break the `to_fetch` QIDs into small batches
        #    We define chunk size = MAX_BOW_BATCH_SIZE (e.g. 50).
        chunked_qids = [to_fetch[i:i + self.MAX_BOW_BATCH_SIZE] 
                        for i in range(0, len(to_fetch), self.MAX_BOW_BATCH_SIZE)]

        # 3) Fetch each chunk (serially here, but could use asyncio.gather for concurrency)
        for chunk in chunked_qids:
            # We define a helper method that tries to fetch BoW data for a single chunk
            chunk_results = await self._fetch_bow_for_chunk(row_hash, row_text, chunk, session)
            # Merge the chunk results into bow_results
            for qid, data in chunk_results.items():
                bow_results[qid] = data

        return bow_results

    async def _fetch_bow_for_chunk(self, row_hash, row_text, chunk_qids, session):
        """
        Fetch BoW data for a *subset* (chunk) of QIDs.
        Includes the same backoff/retry logic as before, but only
        for these chunk_qids.
        """
        db = self.get_db()
        timing_trace_collection = db[self.timing_collection_name]
        bow_cache = self.get_bow_cache()
        
        # Prepare the results dictionary
        chunk_bow_results = {}
        
        # If empty chunk somehow, just return
        if not chunk_qids:
            return chunk_bow_results

        url = f"{self.entity_bow_endpoint}?token={self.entity_retrieval_token}"
        # The payload includes only the chunk of QIDs
        payload = {
            "json": {
                "text": row_text,
                "qids": chunk_qids
            }
        }

        backoff = 1
        for attempts in range(5):
            start_time = time.time()
            try:
                async with session.post(url, json=payload) as response:
                    response.raise_for_status()
                    bow_data = await response.json()

                    # Cache the results and populate
                    for qid in chunk_qids:
                        qid_data = bow_data.get(qid, {"similarity_score": 0.0, "matched_words": []})
                        cache_key = f"{row_hash}_{qid}"
                        bow_cache.put(cache_key, qid_data)
                        chunk_bow_results[qid] = qid_data

                    # Log success
                    end_time = time.time()
                    timing_trace_collection.insert_one({
                        "operation_name": "_fetch_bow_for_multiple_qids:CHUNK",
                        "url": url,
                        "start_time": start_time,
                        "end_time": end_time,
                        "duration_seconds": end_time - start_time,
                        "status": "SUCCESS",
                        "attempt": attempts + 1,
                    })

                    return chunk_bow_results

            except Exception as e:
                end_time = time.time()
                if attempts == 4:
                    # Log the error if all attempts failed
                    self.log_to_db("FETCH_BOW_ERROR", 
                                f"Error fetching BoW for row_hash={row_hash}, chunk_qids={chunk_qids}",
                                traceback.format_exc(),
                                attempt=attempts + 1)
                # Exponential backoff
                await asyncio.sleep(backoff)
                backoff = min(backoff * 2, 16)

        # If all attempts fail, return partial or empty
        return chunk_bow_results

    def fetch_bow_vectors_batch(self, row_hash, row_text, qids):
        """
        Public method that logs the request, calls the async method,
        and returns the final BoW results.
        """
        db = self.get_db()

        async def runner():
            async with aiohttp.ClientSession(
                timeout=MY_TIMEOUT,
                connector=aiohttp.TCPConnector(ssl=False, limit=10)
            ) as session:
                return await self._fetch_bow_for_multiple_qids(row_hash, row_text, qids, session)

        return asyncio.run(runner())

    def process_rows_batch(self, docs, dataset_name, table_name):
        db = self.get_db()
        try:
            # Step 1: Collect all entities from all rows (batch) for candidate fetch
            all_entities_to_process = []
            all_row_texts = []
            all_fuzzies = []
            all_qids = []
            all_row_indices = []
            all_col_indices = []
            all_ner_types = []
            
            # This list will hold info for each row so we can process them individually later
            row_data_list = []

            # ---------------------------------------------------------------------
            # Gather row data and NE columns for candidate fetching
            # ---------------------------------------------------------------------
            for doc in docs:
                row = doc['data']
                ne_columns = doc['classified_columns']['NE']
                context_columns = doc.get('context_columns', [])
                correct_qids = doc.get('correct_qids', {})
                row_index = doc.get("row_id", None)

                # Build row_text from the context columns
                raw_context_text = ' '.join(
                    str(row[int(c)]) for c in sorted(context_columns, key=lambda col: str(row[int(col)]))
                )
                # Normalize row text: lowercase and remove extra spaces
                normalized_row_text = raw_context_text.lower()
                normalized_row_text = " ".join(normalized_row_text.split())

                # Hash the normalized text for caching
                row_hash = hashlib.sha256(normalized_row_text.encode()).hexdigest()

                # Save row-level info for later
                row_data_list.append(
                    (
                        doc['_id'],
                        row,
                        ne_columns,
                        context_columns,
                        correct_qids,
                        row_index,
                        raw_context_text,
                        row_hash
                    )
                )

                # For each NE column, prepare entity lookups
                for c, ner_type in ne_columns.items():
                    c = str(c)
                    if int(c) < len(row):
                        ne_value = row[int(c)]
                        if ne_value and pd.notna(ne_value):
                            # Normalize entity value for consistent lookups
                            ne_value = str(ne_value).strip().replace("_", " ").lower()
                            correct_qid = correct_qids.get(f"{row_index}-{c}", None)

                            all_entities_to_process.append(ne_value)
                            all_row_texts.append(raw_context_text)
                            all_fuzzies.append(False)
                            all_qids.append(correct_qid)
                            all_row_indices.append(row_index)
                            all_col_indices.append(c)
                            all_ner_types.append(ner_type)

            # ---------------------------------------------------------------------
            # Fetch candidates (batch) for all entities
            # ---------------------------------------------------------------------
            # 1. Initial fetch
            candidates_results = self.fetch_candidates_batch(
                all_entities_to_process,
                all_row_texts,
                all_fuzzies,
                all_qids
            )

            # ---------------------------------------------------------------------
            # 2. Fuzzy retry for items that returned exactly 1 candidate
            # ---------------------------------------------------------------------
            entities_to_retry = []
            row_texts_retry = []
            fuzzies_retry = []
            qids_retry = []
            row_indices_retry = []
            col_indices_retry = []
            ner_types_retry = []

            for ne_value, r_index, c_index, n_type in zip(
                all_entities_to_process,
                all_row_indices,
                all_col_indices,
                all_ner_types
            ):
                candidates = candidates_results.get(ne_value, [])
                # If there's exactly 1 candidate, let's attempt a fuzzy retry
                if len(candidates) == 1:
                    entities_to_retry.append(ne_value)
                    idx = all_entities_to_process.index(ne_value)
                    row_texts_retry.append(all_row_texts[idx])
                    fuzzies_retry.append(True)
                    correct_qid = all_qids[idx]
                    qids_retry.append(correct_qid)
                    row_indices_retry.append(r_index)
                    col_indices_retry.append(c_index)
                    ner_types_retry.append(n_type)
                else:
                    # Keep the existing candidates
                    candidates_results[ne_value] = candidates

            if entities_to_retry:
                retry_results = self.fetch_candidates_batch(
                    entities_to_retry,
                    row_texts_retry,
                    fuzzies_retry,
                    qids_retry
                )
                for ne_value in entities_to_retry:
                    candidates_results[ne_value] = retry_results.get(ne_value, [])

            # ---------------------------------------------------------------------
            # Process each row individually (including BoW retrieval for that row)
            # ---------------------------------------------------------------------
            for (
                doc_id,
                row,
                ne_columns,
                context_columns,
                correct_qids,
                row_index,
                raw_context_text,
                row_hash
            ) in row_data_list:

                # -------------------------------------------------------------
                # 1. Gather the QIDs relevant to this row
                # -------------------------------------------------------------
                row_qids = []
                for c, ner_type in ne_columns.items():
                    if int(c) < len(row):
                        ne_value = row[int(c)]
                        if ne_value and pd.notna(ne_value):
                            ne_value = str(ne_value).strip().replace("_", " ").lower()
                            candidates = candidates_results.get(ne_value, [])
                            for cand in candidates:
                                if cand['id']:
                                    row_qids.append(cand['id'])
                row_qids = list(set(q for q in row_qids if q))
                
                # -------------------------------------------------------------
                # 2. Fetch BoW vectors for this row’s QIDs
                # -------------------------------------------------------------
                if row_qids and self.entity_bow_endpoint and self.entity_retrieval_token:
                    bow_data = self.fetch_bow_vectors_batch(
                        row_hash,
                        raw_context_text,
                        row_qids
                    )
                else:
                    bow_data = {}

                # -------------------------------------------------------------
                # 3. Build final linked_entities + training_candidates
                # -------------------------------------------------------------
                linked_entities = {}
                training_candidates_by_ne_column = {}

                for c, ner_type in ne_columns.items():
                    c = str(c)
                    if int(c) < len(row):
                        ne_value = row[int(c)]
                        if ne_value and pd.notna(ne_value):
                            ne_value = str(ne_value).strip().replace("_", " ").lower()
                            candidates = candidates_results.get(ne_value, [])

                            # Assign the BoW score + numeric NER type
                            for cand in candidates:
                                qid = cand['id']
                                cand['features']['bow_similarity'] = (
                                    bow_data.get(qid, {}).get('similarity_score', 0.0)
                                )
                                cand['features']['column_NERtype'] = self.map_nertype_to_numeric(ner_type)

                            # 4. Rank candidates by feature scoring
                            ranked_candidates = self.rank_with_feature_scoring(candidates)

                            # 4.1 Ensure they are sorted by 'score' descending
                            ranked_candidates.sort(key=lambda x: x.get('score', 0.0), reverse=True)

                            # If there's a correct_qid, ensure it appears in the top training slice
                            correct_qid = correct_qids.get(f"{row_index}-{c}", None)
                            if (
                                correct_qid
                                and correct_qid not in [rc['id'] for rc in ranked_candidates[: self.max_training_candidates]]
                            ):
                                correct_candidate = next(
                                    (x for x in ranked_candidates if x['id'] == correct_qid),
                                    None
                                )
                                if correct_candidate:
                                    top_slice = ranked_candidates[: self.max_training_candidates - 1]
                                    top_slice.append(correct_candidate)
                                    ranked_candidates = top_slice
                                    # Re-sort after adding the correct candidate
                                    ranked_candidates.sort(key=lambda x: x.get('score', 0.0), reverse=True)

                            el_results_candidates = ranked_candidates[: self.max_candidates]
                            linked_entities[c] = el_results_candidates
                            training_candidates_by_ne_column[c] = ranked_candidates[: self.max_training_candidates]

                # -------------------------------------------------------------
                # 5. Save to DB: training candidates + final EL results
                # -------------------------------------------------------------
                self.save_candidates_for_training(
                    training_candidates_by_ne_column,
                    dataset_name,
                    table_name,
                    row_index
                )
                db[self.input_collection].update_one(
                    {'_id': doc_id},
                    {'$set': {'el_results': linked_entities, 'status': 'DONE'}}
                )

            # Optionally track speed after full batch
            self.log_processing_speed(dataset_name, table_name)

        except Exception as e:
            self.log_to_db("ERROR", "Error processing batch of rows", traceback.format_exc())

    def map_kind_to_numeric(self, kind):
        mapping = {
            'entity': 1,
            'type': 2,
            'disambiguation': 3,
            'predicate': 4
        }
        return mapping.get(kind, 1)

    def map_nertype_to_numeric(self, nertype):
        mapping = {
            'LOCATION': 1,
            'LOC': 1,
            'ORGANIZATION': 2,
            'ORG': 2,
            'PERSON': 3,
            'PERS': 3,
            'OTHER': 4,
            'OTHERS': 4
        }
        return mapping.get(nertype, 4)

    def calculate_token_overlap(self, tokens_a, tokens_b):
        intersection = tokens_a & tokens_b
        union = tokens_a | tokens_b
        return len(intersection) / len(union) if union else 0

    def calculate_ngram_similarity(self, a, b, n=3):
        a_ngrams = self.ngrams(a, n)
        b_ngrams = self.ngrams(b, n)
        intersection = len(set(a_ngrams) & set(b_ngrams))
        union = len(set(a_ngrams) | set(b_ngrams))
        return intersection / union if union > 0 else 0

    def ngrams(self, string, n=3):
        tokens = [string[i:i+n] for i in range(len(string)-n+1)]
        return tokens

    def tokenize_text(self, text):
        tokens = word_tokenize(text.lower())
        return set(t for t in tokens if t not in stop_words)

    def _process_candidates(self, candidates, entity_name, row_tokens):
        processed_candidates = []
        for candidate in candidates:
            candidate_name = candidate.get('name', '')
            candidate_description = candidate.get('description', '') or ""
            kind_numeric = self.map_kind_to_numeric(candidate.get('kind', 'entity'))
            nertype_numeric = self.map_nertype_to_numeric(candidate.get('NERtype', 'OTHERS'))

            features = {
                'ntoken_mention': round(candidate.get('ntoken_mention', len(entity_name.split())), 4),
                'ntoken_entity': round(candidate.get('ntoken_entity', len(candidate_name.split())), 4),
                'length_mention': round(len(entity_name), 4),
                'length_entity': round(len(candidate_name), 4),
                'popularity': round(candidate.get('popularity', 0.0), 4),
                'ed_score': round(candidate.get('ed_score', 0.0), 4),
                'jaccard_score': round(candidate.get('jaccard_score', 0.0), 4),
                'jaccardNgram_score': round(candidate.get('jaccardNgram_score', 0.0), 4),
                'desc': round(self.calculate_token_overlap(row_tokens, set(self.tokenize_text(candidate_description))), 4),
                'descNgram': round(self.calculate_ngram_similarity(entity_name, candidate_description), 4),
                'bow_similarity': 0.0,
                'kind': kind_numeric,
                'NERtype': nertype_numeric,
                'column_NERtype': None
            }

            processed_candidates.append({
                'id': candidate.get('id'),
                'name': candidate_name,
                'description': candidate_description,
                'types': candidate.get('types'),
                'features': features
            })
        return processed_candidates

    def score_candidate(self, candidate):
        """
        Equal-weight formula across key features [0..1].
        Includes 'popularity' as well.
        Result is simply the mean of all chosen features, each in [0..1].
        """
        feat_names = [
            "ed_score",
            "jaccard_score",
            "jaccardNgram_score",
            "desc",
            "descNgram",
            "bow_similarity",
            "popularity"
        ]
        
        # Collect them, defaulting to 0.0 if missing
        feats = [candidate["features"].get(fname, 0.0) for fname in feat_names]
        
        # Just compute the average
        if not feats:
            total_score = 0.0
        else:
            total_score = sum(feats) / len(feats)
        
        candidate["score"] = round(total_score, 3)
        return candidate

    def rank_with_feature_scoring(self, candidates):
        scored_candidates = [self.score_candidate(c) for c in candidates]
        return sorted(scored_candidates, key=lambda x: x['score'], reverse=True)

    def save_candidates_for_training(self, candidates_by_ne_column, dataset_name, table_name, row_index):
        db = self.get_db()
        training_collection = db[self.training_collection_name]
        training_document = {
            "dataset_name": dataset_name,
            "table_name": table_name,
            "row_id": row_index,
            "candidates": candidates_by_ne_column,
            "ml_ranked": False
        }
        training_collection.insert_one(training_document)

    def log_processing_speed(self, dataset_name, table_name):
        db = self.get_db()
        table_trace_collection = db[self.table_trace_collection_name]

        trace = table_trace_collection.find_one({"dataset_name": dataset_name, "table_name": table_name})
        if not trace:
            return
        processed_rows = trace.get("processed_rows", 1)
        start_time = trace.get("start_time")
        elapsed_time = (datetime.now() - start_time).total_seconds() if start_time else 0
        rows_per_second = processed_rows / elapsed_time if elapsed_time > 0 else 0
        table_trace_collection.update_one(
            {"dataset_name": dataset_name, "table_name": table_name},
            {"$set": {"rows_per_second": rows_per_second}}
        )

    def claim_todo_batch(self, input_collection, batch_size=10):
        """
        Atomically claims a batch of TODO documents by setting them to DOING,
        and returns the full documents so we don't have to fetch them again.
        """
        docs = []
        for _ in range(batch_size):
            doc = input_collection.find_one_and_update(
                {"status": "TODO"},
                {"$set": {"status": "DOING"}}
            )
            if doc is None:
                # No more TODO docs
                break
            docs.append(doc)
        return docs

    def worker(self):
        db = self.get_db()
        input_collection = db[self.input_collection]

        while True:
            # Atomically claim a batch of documents (full docs, not partial)
            todo_docs = self.claim_todo_batch(input_collection)
            if not todo_docs:
                print("No more tasks to process.")
                break

            # Group the claimed documents by (dataset_name, table_name)
            tasks_by_table = {}
            for doc in todo_docs:
                dataset_name = doc["dataset_name"]
                table_name = doc["table_name"]
                # Accumulate full docs in a list
                tasks_by_table.setdefault((dataset_name, table_name), []).append(doc)

            # Process each group as a batch
            for (dataset_name, table_name), docs in tasks_by_table.items():
                self.process_rows_batch(docs, dataset_name, table_name)

    def ml_ranking_worker(self):
        model = self.load_ml_model()
        db = self.get_db()
        table_trace_collection = db[self.table_trace_collection_name]
        while True:
            todo_table = self.find_one_document(table_trace_collection, {"ml_ranking_status": None})
            if todo_table is None: # no more tasks to process 
                break
            table_trace_obj = self.find_one_and_update(table_trace_collection,  {"$and": [{"status": "COMPLETED"}, {"ml_ranking_status": None}]}, {"$set": {"ml_ranking_status": "PENDING"}})
            if table_trace_obj:
                dataset_name = table_trace_obj.get("dataset_name")
                table_name = table_trace_obj.get("table_name")
                self.apply_ml_ranking(dataset_name, table_name, model)
            
    def run(self):
        #mp.set_start_method("spawn", force=True) # it slows down everything

        db = self.get_db()
        input_collection = db[self.input_collection]

        total_rows = self.count_documents(input_collection, {"status": "TODO"})
        if total_rows == 0:
            print("No more tasks to process.")
        else:    
            print(f"Found {total_rows} tasks to process.")

        processes = []
        for _ in range(self.max_workers):
            p = mp.Process(target=self.worker)
            p.start()
            processes.append(p)
        
        for _ in range(self.ml_ranking_workers):
             p = mp.Process(target=self.ml_ranking_worker)
             p.start()
             processes.append(p)
        
        trace_thread = TraceThread(self.mongo_uri, self.db_name, self.input_collection, self.dataset_trace_collection_name, 
                                   self.table_trace_collection_name, self.timing_collection_name)
        trace_thread.start()
        processes.append(trace_thread)

        for p in processes:
            p.join()
        
        self.__del__()

        print("All tasks have been processed.")

    def apply_ml_ranking(self, dataset_name, table_name, model):
        db = self.get_db()
        training_collection = db[self.training_collection_name]
        input_collection = db[self.input_collection]
        table_trace_collection = db[self.table_trace_collection_name]

        processed_count = 0
        total_count = self.count_documents(training_collection, {
            "dataset_name": dataset_name,
            "table_name": table_name,
            "ml_ranked": False
        })
        print(f"Total unprocessed documents (for ML ranking): {total_count}")

        # We'll restrict type-freq counting to the top N candidates in each row/col
        top_n_for_type_freq = self.top_n_for_type_freq  # e.g., 3

        while processed_count < total_count:
            batch_docs = list(training_collection.find(
                {"dataset_name": dataset_name, "table_name": table_name, "ml_ranked": False},
                limit=self.batch_size
            ))
            if not batch_docs:
                break

            # Map documents by _id so we can update them later
            doc_map = {doc["_id"]: doc for doc in batch_docs}

            # For each column, we'll store a Counter of type_id -> how many rows had that type
            type_freq_by_column = defaultdict(Counter)

            # We also track how many rows in the batch actually had that column
            # so we can normalize frequencies to 0..1
            rows_count_by_column = Counter()

            #--------------------------------------------------------------------------
            # 1) Collect "top N" type IDs per column, ignoring duplicates in same row
            #--------------------------------------------------------------------------
            for doc in batch_docs:
                candidates_by_column = doc["candidates"]
                for col_index, candidates in candidates_by_column.items():
                    top_candidates_for_freq = candidates[:top_n_for_type_freq]

                    # Collect distinct type IDs from those top candidates
                    row_qids = set()
                    for cand in top_candidates_for_freq:
                        for t_dict in cand.get("types", []):
                            qid = t_dict.get("id")
                            if qid:
                                row_qids.add(qid)

                    # Increase counts for each distinct type in this row
                    for qid in row_qids:
                        type_freq_by_column[col_index][qid] += 1

                    # Mark that this row *had* that column (so we can normalize)
                    rows_count_by_column[col_index] += 1

            #--------------------------------------------------------------------------
            # 2) Convert raw counts to frequencies in [0..1].
            #--------------------------------------------------------------------------
            for col_index, freq_counter in type_freq_by_column.items():
                row_count = rows_count_by_column[col_index]
                if row_count == 0:
                    continue
                # Convert each type's raw count => ratio in [0..1]
                for qid in freq_counter:
                    freq_counter[qid] = freq_counter[qid] / row_count

            #--------------------------------------------------------------------------
            # 3) Assign new features (typeFreq1..typeFreq5) for each candidate
            #--------------------------------------------------------------------------
            for doc in batch_docs:
                candidates_by_column = doc["candidates"]
                for col_index, candidates in candidates_by_column.items():
                    # If we never built a freq for this column, default to empty
                    freq_counter = type_freq_by_column.get(col_index, {})

                    for cand in candidates:
                        # Ensure we have a features dict
                        if "features" not in cand:
                            cand["features"] = {}

                        # Gather candidate's type IDs
                        cand_qids = [
                            t_obj.get("id") for t_obj in cand.get("types", []) if t_obj.get("id")
                        ]

                        # Find the frequency for each type
                        cand_type_freqs = [
                            freq_counter.get(qid, 0.0) for qid in cand_qids
                        ]

                        # Sort descending
                        cand_type_freqs.sort(reverse=True)

                        # Assign typeFreq1..typeFreq5
                        for i in range(1, 6):
                            # If the candidate has fewer than i types, default to 0
<<<<<<< HEAD
                            freq_val = cand_type_freqs[i-1] if (i-1) < len(cand_type_freqs) else 0.0
                            cand["features"][f"typeFreq{i}"] = round(freq_val, 3)
=======
                            freq_val = (
                                cand_type_freqs[i-1] if (i-1) < len(cand_type_freqs) else 0.0
                            )
                            cand["features"][f"typeFreq{i}"] = freq_val
>>>>>>> c94f6a92

            #--------------------------------------------------------------------------
            # 4) Build final feature matrix & do ML predictions
            #--------------------------------------------------------------------------
            all_candidates = []
            doc_info = []
            for doc in batch_docs:
                row_index = doc["row_id"]
                candidates_by_column = doc["candidates"]
                for col_index, candidates in candidates_by_column.items():
                    features_list = [self.extract_features(c) for c in candidates]
                    all_candidates.extend(features_list)

                    # doc_info: track the location of each candidate
                    doc_info.extend([
                        (doc["_id"], row_index, col_index, idx)
                        for idx in range(len(candidates))
                    ])

            if len(all_candidates) == 0:
                print(f"No candidates to predict for dataset={dataset_name}, table={table_name}. Skipping...")
                return

            candidate_features = np.array(all_candidates)
            print(f"Predicting scores for {len(candidate_features)} candidates...")
            ml_scores = model.predict(candidate_features, batch_size=128)[:, 1]
            print("Scores predicted.")

            # Assign new ML scores back to candidates
            for i, (doc_id, row_index, col_index, cand_idx) in enumerate(doc_info):
                candidate = doc_map[doc_id]["candidates"][col_index][cand_idx]
                candidate["score"] = float(ml_scores[i])

            #--------------------------------------------------------------------------
            # 5) Sort by final 'score' and trim to max_candidates; update DB
            #--------------------------------------------------------------------------
            for doc_id, doc in doc_map.items():
                row_index = doc["row_id"]
                updated_candidates_by_column = {}
                for col_index, candidates in doc["candidates"].items():
                    ranked_candidates = sorted(candidates, key=lambda x: x["score"], reverse=True)
                    updated_candidates_by_column[col_index] = ranked_candidates[: self.max_candidates]

                # Mark doc as ML-ranked
                training_collection.update_one(
                    {"_id": doc_id},
                    {"$set": {"candidates": doc["candidates"], "ml_ranked": True}}
                )

                # Update final results in input_collection
                input_collection.update_one(
                    {"dataset_name": dataset_name, "table_name": table_name, "row_id": row_index},
                    {"$set": {"el_results": updated_candidates_by_column}}
                )

            processed_count += len(batch_docs)
            progress = min((processed_count / total_count) * 100, 100.0)
            print(f"ML ranking progress for {dataset_name}.{table_name}: {progress:.2f}% completed")

            # Update progress in table_trace
            table_trace_collection.update_one(
                {"dataset_name": dataset_name, "table_name": table_name},
                {"$set": {"ml_ranking_progress": progress}},
                upsert=True
            )

        # Mark the table as COMPLETED
        table_trace_collection.update_one(
            {"dataset_name": dataset_name, "table_name": table_name},
            {"$set": {"ml_ranking_status": "COMPLETED"}}
        )
        print("ML ranking completed.")
    
    def extract_features(self, candidate):
        numerical_features = [
            'ntoken_mention', 'length_mention', 'ntoken_entity', 'length_entity',
            'popularity', 'ed_score', 'desc', 'descNgram',
            'bow_similarity',
            'kind', 'NERtype', 'column_NERtype'
        ]
        return [candidate['features'].get(feature, 0.0) for feature in numerical_features]
    
    def load_ml_model(self):
        from tensorflow.keras.models import load_model
        return load_model(self.model_path)<|MERGE_RESOLUTION|>--- conflicted
+++ resolved
@@ -1457,15 +1457,10 @@
                         # Assign typeFreq1..typeFreq5
                         for i in range(1, 6):
                             # If the candidate has fewer than i types, default to 0
-<<<<<<< HEAD
-                            freq_val = cand_type_freqs[i-1] if (i-1) < len(cand_type_freqs) else 0.0
-                            cand["features"][f"typeFreq{i}"] = round(freq_val, 3)
-=======
                             freq_val = (
                                 cand_type_freqs[i-1] if (i-1) < len(cand_type_freqs) else 0.0
                             )
-                            cand["features"][f"typeFreq{i}"] = freq_val
->>>>>>> c94f6a92
+                            cand["features"][f"typeFreq{i}"] = round(freq_val, 3)
 
             #--------------------------------------------------------------------------
             # 4) Build final feature matrix & do ML predictions
