--- conflicted
+++ resolved
@@ -677,10 +677,6 @@
     return None
 
 
-<<<<<<< HEAD
-@router.delete("/datasets/{dataset_name}/tables/{table_name}", status_code=status.HTTP_204_NO_CONTENT)
-def delete_table(dataset_name: str, table_name: str, db: Database = Depends(get_db)):
-=======
 @router.delete(
     "/datasets/{dataset_name}/tables/{table_name}", status_code=status.HTTP_204_NO_CONTENT
 )
@@ -691,7 +687,6 @@
     db: Database = Depends(get_db),
     crocodile_db: Database = Depends(get_crocodile_db),
 ):
->>>>>>> 551776c0
     """
     Delete a table by name within a dataset.
     """
